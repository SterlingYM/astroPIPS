--- conflicted
+++ resolved
@@ -11,40 +11,23 @@
         """
         Should just be a flat line.
         """
-<<<<<<< HEAD
-        
-=======
-        os.environ['NUMBA_DISABLE_JIT'] = '1'
->>>>>>> ea563fb4
         params = np.array([2,1,2, 2]) # arbitrary params
         x = np.linspace(0, 5, 400) # larger than 1 period by far
         Nterms = 0
         period = 1 # arbitrary
         y = PIPS.periodogram.models.Fourier.fourier(x, period, Nterms, params) #
-<<<<<<< HEAD
-=======
-        os.environ['NUMBA_DISABLE_JIT'] = '0'
->>>>>>> ea563fb4
         self.assertTrue(np.all(y==params[0]))
         
     def test_one_term(self):
         """
         Should just be a cosine term.
         """
-<<<<<<< HEAD
-=======
-        os.environ['NUMBA_DISABLE_JIT'] = '1'
->>>>>>> ea563fb4
         params = np.array([2,1,2, 2]) # arbitrary params
         x = np.linspace(0, 5, 400) # larger than 1 period by far
         Nterms = 1 # just a sine term
         period = 1 # arbitrary
         y = PIPS.periodogram.models.Fourier.fourier(x, period, Nterms, params) #
         test_y = np.cos(2 * np.pi * x + params[2]) + params[0]
-<<<<<<< HEAD
-=======
-        os.environ['NUMBA_DISABLE_JIT'] = '0'
->>>>>>> ea563fb4
         np.testing.assert_array_equal(y, test_y)
         
         
